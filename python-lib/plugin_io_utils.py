# -*- coding: utf-8 -*-
"""Module with read/write utility functions which are *not* based on the Dataiku API"""

import logging
import json
<<<<<<< HEAD
import pandas as pd

=======
>>>>>>> 79984ddc
from enum import Enum
from typing import AnyStr, List, NamedTuple, Dict
from collections import OrderedDict, namedtuple

import pandas as pd


# ==============================================================================
# CONSTANT DEFINITION
# ==============================================================================

IMAGE_PATH_COLUMN = "image_path"
COLUMN_PREFIX = "api"
API_COLUMN_NAMES_DESCRIPTION_DICT = OrderedDict(
    [
        ("response", "Raw response from the API in JSON format"),
        ("error_message", "Error message from the API"),
        ("error_type", "Error type (module and class name)"),
        ("error_raw", "Raw error from the API"),
    ]
)

ApiColumnNameTuple = namedtuple("ApiColumnNameTuple", API_COLUMN_NAMES_DESCRIPTION_DICT.keys())


class ErrorHandlingEnum(Enum):
    LOG = "Log"
    FAIL = "Fail"


# ==============================================================================
# CLASS AND FUNCTION DEFINITION
# ==============================================================================


def generate_unique(name: AnyStr, existing_names: List, prefix: AnyStr = COLUMN_PREFIX) -> AnyStr:
    """
    Generate a unique name among existing ones by suffixing a number. Can also add an optional prefix.
    """
    if prefix is not None:
        new_name = prefix + "_" + name
    else:
        new_name = name
    for j in range(1, 1001):
        if new_name not in existing_names:
            return new_name
        new_name = name + "_{}".format(j)
    raise Exception("Failed to generated a unique name")


def build_unique_column_names(existing_names: List[AnyStr], column_prefix: AnyStr = COLUMN_PREFIX) -> NamedTuple:
    """
    Helper function to the "api_parallelizer" main function.
    Initializes a named tuple of column names from ApiColumnNameTuple, ensure columns are unique.
    """
    api_column_names = ApiColumnNameTuple(
        *[generate_unique(k, existing_names, column_prefix) for k in ApiColumnNameTuple._fields]
    )
    return api_column_names


def safe_json_loads(
    str_to_check: AnyStr, error_handling: ErrorHandlingEnum = ErrorHandlingEnum.LOG, verbose: bool = False,
) -> Dict:
    """
    Wrap json.loads with an additional parameter to handle errors:
    - 'FAIL' to use json.loads, which throws an exception on invalid data
    - 'LOG' to try json.loads and return an empty dict if data is invalid
    """
    if error_handling == ErrorHandlingEnum.FAIL:
        output = json.loads(str_to_check)
    else:
        try:
            output = json.loads(str_to_check)
        except (TypeError, ValueError):
            if verbose:
                logging.warning("Invalid JSON: '" + str(str_to_check) + "'")
            output = {}
    return output


def move_api_columns_to_end(
    df: pd.DataFrame, api_column_names: NamedTuple, error_handling: ErrorHandlingEnum = ErrorHandlingEnum.LOG
) -> pd.DataFrame:
    """
    Move non-human-readable API columns to the end of the dataframe
    """
    api_column_names_dict = api_column_names._asdict()
    if error_handling == ErrorHandlingEnum.FAIL:
        api_column_names_dict.pop("error_message", None)
        api_column_names_dict.pop("error_type", None)
    if not any(["error_raw" in k for k in df.keys()]):
        api_column_names_dict.pop("error_raw", None)
    cols = [c for c in df.keys() if c not in api_column_names_dict.values()]
    new_cols = cols + list(api_column_names_dict.values())
    df = df.reindex(columns=new_cols)
    return df<|MERGE_RESOLUTION|>--- conflicted
+++ resolved
@@ -3,11 +3,6 @@
 
 import logging
 import json
-<<<<<<< HEAD
-import pandas as pd
-
-=======
->>>>>>> 79984ddc
 from enum import Enum
 from typing import AnyStr, List, NamedTuple, Dict
 from collections import OrderedDict, namedtuple
